package nom.tam.image.comp;

/*
 * #%L
 * nom.tam FITS library
 * %%
 * Copyright (C) 1996 - 2015 nom-tam-fits
 * %%
 * This is free and unencumbered software released into the public domain.
 * 
 * Anyone is free to copy, modify, publish, use, compile, sell, or
 * distribute this software, either in source code form or as a compiled
 * binary, for any purpose, commercial or non-commercial, and by any
 * means.
 * 
 * In jurisdictions that recognize copyright laws, the author or authors
 * of this software dedicate any and all copyright interest in the
 * software to the public domain. We make this dedication for the benefit
 * of the public at large and to the detriment of our heirs and
 * successors. We intend this dedication to be an overt act of
 * relinquishment in perpetuity of all present and future rights to this
 * software under copyright law.
 * 
 * THE SOFTWARE IS PROVIDED "AS IS", WITHOUT WARRANTY OF ANY KIND,
 * EXPRESS OR IMPLIED, INCLUDING BUT NOT LIMITED TO THE WARRANTIES OF
 * MERCHANTABILITY, FITNESS FOR A PARTICULAR PURPOSE AND NONINFRINGEMENT.
 * IN NO EVENT SHALL THE AUTHORS BE LIABLE FOR ANY CLAIM, DAMAGES OR
 * OTHER LIABILITY, WHETHER IN AN ACTION OF CONTRACT, TORT OR OTHERWISE,
 * ARISING FROM, OUT OF OR IN CONNECTION WITH THE SOFTWARE OR THE USE OR
 * OTHER DEALINGS IN THE SOFTWARE.
 * #L%
 */

import java.awt.BorderLayout;
import java.awt.Color;
import java.awt.Graphics2D;
import java.awt.image.BufferedImage;
import java.io.FileOutputStream;
import java.nio.FloatBuffer;
import java.nio.IntBuffer;
import java.nio.ShortBuffer;

import javax.swing.ImageIcon;
import javax.swing.JFrame;
import javax.swing.JLabel;

import nom.tam.fits.BasicHDU;
import nom.tam.fits.Fits;
import nom.tam.fits.Header;
import nom.tam.fits.HeaderCard;
import nom.tam.fits.ImageData;
import nom.tam.fits.ImageHDU;
import nom.tam.fits.header.Compression;
import nom.tam.fits.util.BlackBoxImages;
import nom.tam.image.comp.hcompress.HCompressorOption;
import nom.tam.image.comp.hdu.CompressedImageHDU;
import nom.tam.image.comp.quant.QuantizeOption;
import nom.tam.image.comp.rice.RiceCompressOption;
import nom.tam.util.ArrayFuncs;
import nom.tam.util.BufferedDataOutputStream;

import org.junit.Assert;
import org.junit.Before;
import org.junit.Test;

public class ReadWriteProvidedCompressedImageTest {

    private ImageHDU m13;

    private short[][] m13_data;

    private float[][] m13_data_real;

    private ImageHDU m13real;

    private final boolean showImage = false;

    private void assertData(float[][] data) {
        for (int x = 0; x < 300; x++) {
            for (int y = 0; y < 300; y++) {
                Assert.assertEquals(this.m13_data_real[x][y], data[x][y], 1f);
            }
        }
    }

    private void assertData(short[][] data) {
        for (int x = 0; x < 300; x++) {
            for (int y = 0; y < 300; y++) {
                Assert.assertEquals(this.m13_data[x][y], data[x][y]);
            }
        }
    }

    protected void assertFloatImage(FloatBuffer result, float[][] expected, float delta) {
        float[] real = new float[expected[0].length];
        for (float[] expectedPart : expected) {
            result.get(real);
            Assert.assertEquals(expectedPart.length, real.length);
            for (int subindex = 0; subindex < expectedPart.length; subindex++) {
                float expectedFloat = expectedPart[subindex];
                float realFloat = real[subindex];
                if (!Float.isNaN(expectedFloat) && !Float.isNaN(realFloat)) {
                    Assert.assertEquals(expectedFloat, realFloat, delta);
                }
            }
        }
    }

    protected void assertIntImage(IntBuffer result, int[][] expected) {
        int[] real = new int[expected[0].length];
        for (int[] expectedPart : expected) {
            result.get(real);
            Assert.assertEquals(expectedPart.length, real.length);
            for (int subindex = 0; subindex < expectedPart.length; subindex++) {
                int expectedFloat = expectedPart[subindex];
                int realFloat = real[subindex];
                Assert.assertEquals(expectedFloat, realFloat);
            }
        }
    }

    @Test
    public void blackboxTest1_1() throws Exception {
        FloatBuffer result = (FloatBuffer) readAll(resolveLocalOrRemoteFileName("DECam_00149774_40_DESX0332-2742.fits.fz"), 1);
        float[][] expected = (float[][]) readAll(resolveLocalOrRemoteFileName("DECam_00149774_40_DESX0332-2742.fits"), 0);
        result.rewind();
        assertFloatImage(result, expected, 6f);
    }

    @Test
    public void blackboxTest1_2() throws Exception {
        IntBuffer result = (IntBuffer) readAll(resolveLocalOrRemoteFileName("DECam_00149774_40_DESX0332-2742.fits.fz"), 2);
        int[][] expected = (int[][]) readAll(resolveLocalOrRemoteFileName("DECam_00149774_40_DESX0332-2742.fits"), 1);
        result.rewind();
        assertIntImage(result, expected);
    }

    @Test
    public void blackboxTest1_3() throws Exception {
        FloatBuffer result = (FloatBuffer) readAll(resolveLocalOrRemoteFileName("DECam_00149774_40_DESX0332-2742.fits.fz"), 3);
        float[][] expected = (float[][]) readAll(resolveLocalOrRemoteFileName("DECam_00149774_40_DESX0332-2742.fits"), 2);
        result.rewind();
        assertFloatImage(result, expected, 0.0005f);
    }

    @Test
    public void blackboxTest2() throws Exception {
        FloatBuffer result = (FloatBuffer) readAll(resolveLocalOrRemoteFileName("unpack_vlos_mag.fits.fz"), 1);
        float[][] expected = (float[][]) readAll(resolveLocalOrRemoteFileName("unpack_vlos_mag.fits"), 0);
        result.rewind();
        assertFloatImage(result, expected, 6500f);
    }

    private void dispayImage(short[][] data) {
        JFrame frame = new JFrame("FrameDemo");
        frame.setDefaultCloseOperation(JFrame.EXIT_ON_CLOSE);
        frame.pack();
        frame.setVisible(true);

        BufferedImage img = (BufferedImage) frame.createImage(300, 300);

        Graphics2D g = img.createGraphics(); // Get a Graphics2D object

        for (int y = 0; y < 300; y++) {
            for (int x = 0; x < 300; x++) {
                float grayScale = data[x][y] / 4000f;
                g.setColor(new Color(grayScale, grayScale, grayScale));
                g.drawRect(x, y, 1, 1);
            }
        }
        ImageIcon icon = new ImageIcon(img);
        JLabel label = new JLabel(icon);
        frame.getContentPane().add(label, BorderLayout.CENTER);
        frame.revalidate();
        frame.repaint();
        frame.pack();
        frame.setVisible(true);
    }

    private Object readAll(String fileName, int index) throws Exception {
        try (Fits f = new Fits(fileName)) {
            BasicHDU<?> hdu = f.getHDU(index);
            if (hdu instanceof CompressedImageHDU) {
                CompressedImageHDU bhdu = (CompressedImageHDU) hdu;
                return bhdu.getUncompressedData();
            }
            if (hdu instanceof ImageHDU) {
                ImageHDU bhdu = (ImageHDU) hdu;
                return bhdu.getData().getData();
            }
        }
        return null;
    }

    private ImageHDU readCompressedHdu(String fileName, int index) throws Exception {
        try (Fits f = new Fits(fileName)) {
            BasicHDU<?> hdu = f.getHDU(index);
            if (hdu instanceof CompressedImageHDU) {
                CompressedImageHDU bhdu = (CompressedImageHDU) hdu;
                return bhdu.asImageHDU();
            }
        }
        return null;
    }

    @Test
    public void readGzip() throws Exception {
        Object result = readAll("src/test/resources/nom/tam/image/provided/m13_gzip.fits", 1);

        short[][] data = new short[300][300];
        ArrayFuncs.copyInto(((ShortBuffer) result).array(), data);
        assertData(data);
        if (this.showImage) {
            dispayImage(data);
        }
    }

    @Test
    public void readHCompressed() throws Exception {
        Object result = readAll("src/test/resources/nom/tam/image/provided/m13_hcomp.fits", 1);
        short[][] data = new short[300][300];
        ArrayFuncs.copyInto(((ShortBuffer) result).array(), data);
        assertData(data);
        if (this.showImage) {
            dispayImage(data);
        }
    }

    @Test
    public void readPLIO() throws Exception {
        Object result = readAll("src/test/resources/nom/tam/image/provided/m13_plio.fits", 1);
        short[][] data = new short[300][300];
        ArrayFuncs.copyInto(((ShortBuffer) result).array(), data);
        assertData(data);
        if (this.showImage) {
            dispayImage(data);
        }
    }

    @Test
    public void readReal() throws Exception {
        Object result = readAll("src/test/resources/nom/tam/image/provided/m13real_rice.fits", 1);
        float[][] data = new float[300][300];
        ArrayFuncs.copyInto(((FloatBuffer) result).array(), data);
        assertData(data);

    }

    @Test
    public void readRice() throws Exception {
        Object result = readAll("src/test/resources/nom/tam/image/provided/m13_rice.fits", 1);

        short[][] data = new short[300][300];
        ArrayFuncs.copyInto(((ShortBuffer) result).array(), data);
        assertData(data);
        if (this.showImage) {
            dispayImage(data);
        }
    }

    @Test
    public void readRiceAsImageHDU() throws Exception {
        ImageHDU image = readCompressedHdu("src/test/resources/nom/tam/image/provided/m13_rice.fits", 1);

        short[][] data = (short[][]) image.getData().getData();
        if (this.showImage) {
            dispayImage(data);
        }
        "to set a breakpoint ;-)".toString();
    }

    private String resolveLocalOrRemoteFileName(String fileName) {
        return BlackBoxImages.getBlackBoxImage(fileName);
    }

    @Before
    public void setup() throws Exception {
        try (Fits f = new Fits("src/test/resources/nom/tam/image/provided/m13.fits")) {
            this.m13 = (ImageHDU) f.getHDU(0);
            this.m13_data = (short[][]) this.m13.getData().getData();
        }
        try (Fits f = new Fits("src/test/resources/nom/tam/image/provided/m13real.fits")) {
            this.m13real = (ImageHDU) f.getHDU(0);
            this.m13_data_real = (float[][]) this.m13real.getData().getData();
        }
    }

    @Test
    public void testGzipFallbackCompressed() throws Exception {
        short[][] array = new short[][]{
            {
                1000,
                -2000,
                3000,
                -3000,
                4000
            },
            {
                1000,
                -2000,
                3000,
                -3000,
                4000
            },
            {
                1000,
                -2000,
                3000,
                -3000,
                4000
            },
            {
                1000,
                -2000,
                3000,
                -3000,
                4000
            },
            {
                1000,
                -2000,
                3000,
                -3000,
                4000
            }
        };
        try (Fits f = new Fits()) {
            ImageHDU image = (ImageHDU) Fits.makeHDU(array);
            CompressedImageHDU compressedHdu = CompressedImageHDU.fromImageHDU(image, 5, 1);
            compressedHdu.getData().setCompressAlgorithm(Compression.ZCMPTYPE_RICE_1)//
                    .getCompressOption(RiceCompressOption.class)//
                    /**/.setBlockSize(32);
            compressedHdu.compress();
            f.addHDU(compressedHdu);
            try (BufferedDataOutputStream bdos = new BufferedDataOutputStream(new FileOutputStream("target/write_fallback.fits.fz"))) {
                f.write(bdos);
            }
        }
        try (Fits f = new Fits("target/write_fallback.fits.fz")) {
            f.readHDU(); // the primary
            CompressedImageHDU hdu = (CompressedImageHDU) f.readHDU();
            short[][] actualShortArray = (short[][]) hdu.asImageHDU().getData().getData();
            Assert.assertArrayEquals(array, actualShortArray);
        }
    }

    @Test
    public void writeRice() throws Exception {
        try (Fits f = new Fits()) {
            CompressedImageHDU compressedHdu = CompressedImageHDU.fromImageHDU(m13, 300, 15);
            compressedHdu.getData().setCompressAlgorithm(Compression.ZCMPTYPE_RICE_1)//
                    .setQuantAlgorithm((String) null)//
                    .getCompressOption(RiceCompressOption.class)//
                    /**/.setBlockSize(32)//
                    /**/.setBytePix(2);
            compressedHdu.compress();
            f.addHDU(compressedHdu);
            compressedHdu = CompressedImageHDU.fromImageHDU(m13, 300, 1);
            compressedHdu.getData().setCompressAlgorithm(Compression.ZCMPTYPE_RICE_1)//
                    .setQuantAlgorithm((String) null)//
                    .getCompressOption(RiceCompressOption.class)//
                    /**/.setBlockSize(32);
            compressedHdu.compress();
            f.addHDU(compressedHdu);
            compressedHdu = CompressedImageHDU.fromImageHDU(m13, 100, 300);
            compressedHdu.getData().setCompressAlgorithm(Compression.ZCMPTYPE_RICE_1)//
                    .setQuantAlgorithm((String) null)//
                    .getCompressOption(RiceCompressOption.class)//
                    /**/.setBlockSize(32);
            compressedHdu.compress();
            f.addHDU(compressedHdu);
            try (BufferedDataOutputStream bdos = new BufferedDataOutputStream(new FileOutputStream("target/write_m13_own.fits.fz"))) {
                f.write(bdos);
            }
        }
        try (Fits f = new Fits("target/write_m13_own.fits.fz")) {
            f.readHDU();// the primary
            CompressedImageHDU hdu = (CompressedImageHDU) f.readHDU();
            Assert.assertEquals("2", findCompressOption(hdu.getHeader(), Compression.BYTEPIX).getValue());
            short[][] actualShortArray = (short[][]) hdu.asImageHDU().getData().getData();
            Assert.assertArrayEquals(m13_data, actualShortArray);
            hdu = (CompressedImageHDU) f.readHDU();
            Assert.assertEquals("2", findCompressOption(hdu.getHeader(), Compression.BYTEPIX).getValue());
            actualShortArray = (short[][]) hdu.asImageHDU().getData().getData();
            Assert.assertArrayEquals(m13_data, actualShortArray);
            hdu = (CompressedImageHDU) f.readHDU();
            Assert.assertEquals("2", findCompressOption(hdu.getHeader(), Compression.BYTEPIX).getValue());
            actualShortArray = (short[][]) hdu.asImageHDU().getData().getData();
            Assert.assertArrayEquals(m13_data, actualShortArray);
        }
    }

    @Test
    public void writeRiceFloat() throws Exception {
        try (Fits f = new Fits()) {
            CompressedImageHDU compressedHdu = CompressedImageHDU.fromImageHDU(m13real, 300, 15);
            compressedHdu.getData().setCompressAlgorithm(Compression.ZCMPTYPE_RICE_1)//
                    .setQuantAlgorithm(Compression.ZQUANTIZ_SUBTRACTIVE_DITHER_2)//
                    .getCompressOption(RiceCompressOption.class)//
                    /**/.setBlockSize(32);
            compressedHdu.getData().getCompressOption(QuantizeOption.class).setQlevel(1.0);
            compressedHdu.compress();
            f.addHDU(compressedHdu);
            compressedHdu = CompressedImageHDU.fromImageHDU(m13real, 300, 1);
            compressedHdu.getData().setCompressAlgorithm(Compression.ZCMPTYPE_RICE_1)//
                    .setQuantAlgorithm(Compression.ZQUANTIZ_SUBTRACTIVE_DITHER_2)//
                    .getCompressOption(RiceCompressOption.class)//
                    /**/.setBlockSize(32);
            compressedHdu.getData().getCompressOption(QuantizeOption.class).setQlevel(1.0);
            compressedHdu.compress();
            f.addHDU(compressedHdu);
            compressedHdu = CompressedImageHDU.fromImageHDU(m13real, 100, 300);
            compressedHdu.getData().setCompressAlgorithm(Compression.ZCMPTYPE_RICE_1)//
                    .setQuantAlgorithm(Compression.ZQUANTIZ_SUBTRACTIVE_DITHER_2)//
                    .getCompressOption(RiceCompressOption.class)//
                    /**/.setBlockSize(32);
            compressedHdu.getData().getCompressOption(QuantizeOption.class).setQlevel(1.0);
            compressedHdu.compress();
            f.addHDU(compressedHdu);
            try (BufferedDataOutputStream bdos = new BufferedDataOutputStream(new FileOutputStream("target/write_m13real_own.fits.fz"))) {
                f.write(bdos);
            }
        }
        try (Fits f = new Fits("target/write_m13real_own.fits.fz")) {
<<<<<<< HEAD
            f.readHDU();// the primary
            // @Tom this goes wron even if in the stored table the columns seem
            // correct the header after this read says a different dimensions of
            // the binary table.
=======
            f.readHDU();
>>>>>>> bb683c2b
            CompressedImageHDU hdu = (CompressedImageHDU) f.readHDU();
            float[][] actualShortArray = (float[][]) hdu.asImageHDU().getData().getData();
            assertArrayEquals(m13_data_real, actualShortArray, 9f);
            hdu = (CompressedImageHDU) f.readHDU();
            actualShortArray = (float[][]) hdu.asImageHDU().getData().getData();
            assertArrayEquals(m13_data_real, actualShortArray, 15f);
            hdu = (CompressedImageHDU) f.readHDU();
            actualShortArray = (float[][]) hdu.asImageHDU().getData().getData();
            assertArrayEquals(m13_data_real, actualShortArray, 6f);
        }
    }

    @Test
    public void writeHcompress() throws Exception {
        try (Fits f = new Fits()) {
            CompressedImageHDU compressedHdu = CompressedImageHDU.fromImageHDU(m13, 300, 15);
            compressedHdu.getData().setCompressAlgorithm(Compression.ZCMPTYPE_HCOMPRESS_1)//
                    .setQuantAlgorithm((String) null)//
                    .getCompressOption(HCompressorOption.class)//
                    /**/.setScale(1);
            compressedHdu.compress();
            f.addHDU(compressedHdu);
            compressedHdu = CompressedImageHDU.fromImageHDU(m13, 300, 1);
            compressedHdu.getData().setCompressAlgorithm(Compression.ZCMPTYPE_HCOMPRESS_1)//
                    .setQuantAlgorithm((String) null)//
                    .getCompressOption(HCompressorOption.class)//
                    /**/.setScale(1);
            compressedHdu.compress();
            f.addHDU(compressedHdu);
            compressedHdu = CompressedImageHDU.fromImageHDU(m13, 100, 300);
            compressedHdu.getData().setCompressAlgorithm(Compression.ZCMPTYPE_HCOMPRESS_1)//
                    .setQuantAlgorithm((String) null)//
                    .getCompressOption(HCompressorOption.class)//
                    /**/.setSmooth(true)//
                    /**/.setScale(1);
            compressedHdu.compress();
            f.addHDU(compressedHdu);
            try (BufferedDataOutputStream bdos = new BufferedDataOutputStream(new FileOutputStream("target/write_m13_own_h.fits.fz"))) {
                f.write(bdos);
            }
        }
        try (Fits f = new Fits("target/write_m13_own_h.fits.fz")) {
            f.readHDU();// the primary
            CompressedImageHDU hdu = (CompressedImageHDU) f.readHDU();
            short[][] actualShortArray = (short[][]) hdu.asImageHDU().getData().getData();
            Assert.assertArrayEquals(m13_data, actualShortArray);
            hdu = (CompressedImageHDU) f.readHDU();
            actualShortArray = (short[][]) hdu.asImageHDU().getData().getData();
            Assert.assertArrayEquals(m13_data, actualShortArray);
            hdu = (CompressedImageHDU) f.readHDU();
            actualShortArray = (short[][]) hdu.asImageHDU().getData().getData();
            Assert.assertArrayEquals(m13_data, actualShortArray);
        }
    }

    @Test
    public void writeHcompressFloat() throws Exception {
        try (Fits f = new Fits()) {
            CompressedImageHDU compressedHdu = CompressedImageHDU.fromImageHDU(m13real, 300, 15);
            compressedHdu.getData().setCompressAlgorithm(Compression.ZCMPTYPE_HCOMPRESS_1)//
                    .setQuantAlgorithm(Compression.ZQUANTIZ_SUBTRACTIVE_DITHER_2)//
                    .getCompressOption(HCompressorOption.class)//
                    /**/.setScale(1);
            compressedHdu.getData().getCompressOption(QuantizeOption.class).setQlevel(1.0);
            compressedHdu.compress();
            f.addHDU(compressedHdu);
            compressedHdu = CompressedImageHDU.fromImageHDU(m13real, 300, 1);
            compressedHdu.getData().setCompressAlgorithm(Compression.ZCMPTYPE_HCOMPRESS_1)//
                    .setQuantAlgorithm(Compression.ZQUANTIZ_SUBTRACTIVE_DITHER_2)//
                    .getCompressOption(HCompressorOption.class)//
                    /**/.setScale(1);
            compressedHdu.getData().getCompressOption(QuantizeOption.class).setQlevel(1.0);
            compressedHdu.compress();
            f.addHDU(compressedHdu);
            compressedHdu = CompressedImageHDU.fromImageHDU(m13real, 100, 300);
            compressedHdu.getData().setCompressAlgorithm(Compression.ZCMPTYPE_HCOMPRESS_1)//
                    .setQuantAlgorithm(Compression.ZQUANTIZ_SUBTRACTIVE_DITHER_2)//
                    .getCompressOption(HCompressorOption.class)//
                    /**/.setSmooth(true)//
                    /**/.setScale(1);
            compressedHdu.getData().getCompressOption(QuantizeOption.class).setQlevel(1.0);
            compressedHdu.compress();
            f.addHDU(compressedHdu);
            try (BufferedDataOutputStream bdos = new BufferedDataOutputStream(new FileOutputStream("target/write_m13real_own_h.fits.fz"))) {
                f.write(bdos);
            }
        }
        try (Fits f = new Fits("target/write_m13real_own_h.fits.fz")) {
<<<<<<< HEAD
            f.readHDU();// the primary
            // @Tom this goes wrong even if in the stored table the columns seem
            // correct the header after this read says a different dimensions of
            // the binary table.
=======
            f.readHDU();
>>>>>>> bb683c2b
            CompressedImageHDU hdu = (CompressedImageHDU) f.readHDU();
            float[][] actualShortArray = (float[][]) hdu.asImageHDU().getData().getData();
            assertArrayEquals(m13_data_real, actualShortArray, 9f);
            hdu = (CompressedImageHDU) f.readHDU();
            actualShortArray = (float[][]) hdu.asImageHDU().getData().getData();
            assertArrayEquals(m13_data_real, actualShortArray, .000000000001f);
            hdu = (CompressedImageHDU) f.readHDU();
            actualShortArray = (float[][]) hdu.asImageHDU().getData().getData();
            assertArrayEquals(m13_data_real, actualShortArray, 6f);
        }
    }

    @Test
    public void testBlanksInCompressedFloatImage() throws Exception {
        double[][] data = new double[100][100];
        double value = -1000.0d;
        int blanks = 0;
        for (int index1 = 0; index1 < 100; index1++) {
            for (int index2 = 0; index2 < 100; index2++) {
                data[index1][index2] = value;
                if (blanks++ % 20 == 0) {
                    value = Double.NaN;
                } else {
                    value += 0.12345d;
                }
            }
        }
        try (Fits f = new Fits(); BufferedDataOutputStream bdos = new BufferedDataOutputStream(new FileOutputStream("target/testBlanksInCompressedFloatImage.fits"))) {
            ImageData imageData = new ImageData(data);
            ImageHDU hdu = new ImageHDU(ImageHDU.manufactureHeader(imageData), imageData);
            f.addHDU(hdu);
            f.write(bdos);
        }
        try (Fits f = new Fits(); BufferedDataOutputStream bdos = new BufferedDataOutputStream(new FileOutputStream("target/testBlanksInCompressedFloatImage.fits.fz"))) {
            ImageData imageData = new ImageData(data);
            ImageHDU hdu = new ImageHDU(ImageHDU.manufactureHeader(imageData), imageData);
            CompressedImageHDU compressedHdu = CompressedImageHDU.fromImageHDU(hdu, 100, 15);
            compressedHdu.getData().setCompressAlgorithm(Compression.ZCMPTYPE_HCOMPRESS_1)//
                    .setQuantAlgorithm(Compression.ZQUANTIZ_SUBTRACTIVE_DITHER_2)//
                    .getCompressOption(HCompressorOption.class)//
                    /**/.setScale(4);
            compressedHdu.getData()//
                    .getCompressOption(QuantizeOption.class)//
                    /**/.setQlevel(1.0)
                    /**/.setCheckNull(true);
            compressedHdu.compress();
            f.addHDU(compressedHdu);
            f.write(bdos);
        }
        if (1 == 1) {
            return;
        }
        try (Fits f = new Fits("target/testBlanksInCompressedFloatImage.fits.fz")) {
            f.readHDU();
            CompressedImageHDU hdu = (CompressedImageHDU) f.readHDU();
            double[][] actual = (double[][]) hdu.asImageHDU().getData().getData();
            for (int index = 0; index < actual.length; index++) {
                Assert.assertArrayEquals(data[index], actual[index], 0f);
            }
        }
    }

    private void assertArrayEquals(float[][] expected, float[][] actual, float delta) {
        Assert.assertEquals(expected.length, actual.length);
        for (int index = 0; index < actual.length; index++) {
            Assert.assertArrayEquals(expected[index], actual[index], delta);
        }
    }

    private HeaderCard findCompressOption(Header header, String key) {
        try {
            int index = 1;
            while (true) {
                HeaderCard card = header.findCard(Compression.ZNAMEn.n(index));
                if (card.getValue().equals(key)) {
                    return header.findCard(Compression.ZVALn.n(index));
                }
                index++;
            }
        } catch (Exception e) {
            return null;
        }
    }
}<|MERGE_RESOLUTION|>--- conflicted
+++ resolved
@@ -422,14 +422,7 @@
             }
         }
         try (Fits f = new Fits("target/write_m13real_own.fits.fz")) {
-<<<<<<< HEAD
-            f.readHDU();// the primary
-            // @Tom this goes wron even if in the stored table the columns seem
-            // correct the header after this read says a different dimensions of
-            // the binary table.
-=======
             f.readHDU();
->>>>>>> bb683c2b
             CompressedImageHDU hdu = (CompressedImageHDU) f.readHDU();
             float[][] actualShortArray = (float[][]) hdu.asImageHDU().getData().getData();
             assertArrayEquals(m13_data_real, actualShortArray, 9f);
@@ -518,14 +511,7 @@
             }
         }
         try (Fits f = new Fits("target/write_m13real_own_h.fits.fz")) {
-<<<<<<< HEAD
-            f.readHDU();// the primary
-            // @Tom this goes wrong even if in the stored table the columns seem
-            // correct the header after this read says a different dimensions of
-            // the binary table.
-=======
             f.readHDU();
->>>>>>> bb683c2b
             CompressedImageHDU hdu = (CompressedImageHDU) f.readHDU();
             float[][] actualShortArray = (float[][]) hdu.asImageHDU().getData().getData();
             assertArrayEquals(m13_data_real, actualShortArray, 9f);
