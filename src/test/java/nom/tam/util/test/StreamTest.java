package nom.tam.util.test;

/*
 * #%L
 * nom.tam FITS library
 * %%
 * Copyright (C) 1996 - 2015 nom-tam-fits
 * %%
 * This is free and unencumbered software released into the public domain.
 * 
 * Anyone is free to copy, modify, publish, use, compile, sell, or
 * distribute this software, either in source code form or as a compiled
 * binary, for any purpose, commercial or non-commercial, and by any
 * means.
 * 
 * In jurisdictions that recognize copyright laws, the author or authors
 * of this software dedicate any and all copyright interest in the
 * software to the public domain. We make this dedication for the benefit
 * of the public at large and to the detriment of our heirs and
 * successors. We intend this dedication to be an overt act of
 * relinquishment in perpetuity of all present and future rights to this
 * software under copyright law.
 * 
 * THE SOFTWARE IS PROVIDED "AS IS", WITHOUT WARRANTY OF ANY KIND,
 * EXPRESS OR IMPLIED, INCLUDING BUT NOT LIMITED TO THE WARRANTIES OF
 * MERCHANTABILITY, FITNESS FOR A PARTICULAR PURPOSE AND NONINFRINGEMENT.
 * IN NO EVENT SHALL THE AUTHORS BE LIABLE FOR ANY CLAIM, DAMAGES OR
 * OTHER LIABILITY, WHETHER IN AN ACTION OF CONTRACT, TORT OR OTHERWISE,
 * ARISING FROM, OUT OF OR IN CONNECTION WITH THE SOFTWARE OR THE USE OR
 * OTHER DEALINGS IN THE SOFTWARE.
 * #L%
 */

import java.io.ByteArrayInputStream;
import java.io.ByteArrayOutputStream;
import java.io.EOFException;
import java.io.IOException;
import java.io.InputStream;
import java.io.PipedInputStream;
import java.io.PipedOutputStream;

import nom.tam.util.AsciiFuncs;
import nom.tam.util.BufferedDataInputStream;
import nom.tam.util.BufferedDataOutputStream;

import org.junit.Assert;
import org.junit.BeforeClass;
import org.junit.Test;

public class StreamTest {

    private static BufferedDataOutputStream ou;

    private static BufferedDataInputStream in;

    @BeforeClass
    public static void setup() throws Exception {
        PipedInputStream pipeInput = new PipedInputStream(10240);
        ou = new BufferedDataOutputStream(new PipedOutputStream(pipeInput));
        in = new BufferedDataInputStream(pipeInput);
    }

    @Test
    public void testBooleanArray() throws Exception {
        boolean[] bools = new boolean[10];
        boolean[] expectedBools = new boolean[10];
        for (int index = 0; index < expectedBools.length; index++) {
            if (index % 2 == 0) {
                expectedBools[index] = false;
            } else {
                expectedBools[index] = true;
            }
        }
        ou.writePrimitiveArray(expectedBools);
        ou.write(expectedBools);
        ou.flush();
        in.read(bools);
        Assert.assertEquals(expectedBools.length, bools.length);
        for (int index = 0; index < expectedBools.length; index++) {
            Assert.assertEquals("boolean[" + index + "]", expectedBools[index], bools[index]);
            bools[index] = false;
        }
        in.readPrimitiveArray(bools);
        for (int index = 0; index < expectedBools.length; index++) {
            Assert.assertEquals("boolean[" + index + "]", expectedBools[index], bools[index]);
        }
        Assert.assertEquals(0, in.available());
    }

    @Test
    public void testCharArray() throws Exception {
        char[] chars = new char[10];
        char[] expectedChars = new char[10];
        for (int index = 0; index < expectedChars.length; index++) {
            expectedChars[index] = (char) ('A' + index);
        }
        ou.writePrimitiveArray(expectedChars);
        ou.write(expectedChars);
        ou.flush();
        in.read(chars);
        Assert.assertEquals(expectedChars.length, chars.length);
        for (int index = 0; index < expectedChars.length; index++) {
            Assert.assertEquals("char[" + index + "]", expectedChars[index], chars[index]);
            chars[index] = ' ';
        }
        in.readPrimitiveArray(chars);
        for (int index = 0; index < expectedChars.length; index++) {
            Assert.assertEquals("char[" + index + "]", expectedChars[index], chars[index]);
        }
        Assert.assertEquals(0, in.available());
    }

    @Test
    public void testDoubleArray() throws Exception {
        Assert.assertEquals(0, in.available());
        double[] doubles = new double[10];
        double[] expectedDoubles = new double[10];
        for (int index = 0; index < expectedDoubles.length; index++) {
            expectedDoubles[index] = (double) index * 3.1415d;
        }
        ou.writePrimitiveArray(expectedDoubles);
        ou.write(expectedDoubles);
        ou.flush();
        in.read(doubles);
        Assert.assertEquals(expectedDoubles.length, doubles.length);
        for (int index = 0; index < expectedDoubles.length; index++) {
            Assert.assertEquals("double[" + index + "]", expectedDoubles[index], doubles[index], 0);
            doubles[index] = 0;
        }
        in.readPrimitiveArray(doubles);
        for (int index = 0; index < expectedDoubles.length; index++) {
            Assert.assertEquals("double[" + index + "]", expectedDoubles[index], doubles[index], 0);
        }
        Assert.assertEquals(0, in.available());
    }

    @Test
    public void testFloatArray() throws Exception {
        float[] values = new float[10];
        float[] expectedValues = new float[10];
        for (int index = 0; index < expectedValues.length; index++) {
            expectedValues[index] = (float) index * 3.1415f;
        }
        ou.writePrimitiveArray(expectedValues);
        ou.write(expectedValues);
        ou.flush();
        in.read(values);
        Assert.assertEquals(expectedValues.length, values.length);
        for (int index = 0; index < expectedValues.length; index++) {
            Assert.assertEquals("float[" + index + "]", expectedValues[index], values[index], 0);
            values[index] = 0;
        }
        in.readPrimitiveArray(values);
        for (int index = 0; index < expectedValues.length; index++) {
            Assert.assertEquals("float[" + index + "]", expectedValues[index], values[index], 0);
        }
        Assert.assertEquals(0, in.available());
    }

    @Test
    public void testIntArray() throws Exception {
        int[] values = new int[10];
        int[] expectedValues = new int[10];
        for (int index = 0; index < expectedValues.length; index++) {
            expectedValues[index] = (int) index * 3;
        }
        ou.writePrimitiveArray(expectedValues);
        ou.write(expectedValues);
        ou.flush();
        in.read(values);
        Assert.assertEquals(expectedValues.length, values.length);
        for (int index = 0; index < expectedValues.length; index++) {
            Assert.assertEquals("int[" + index + "]", expectedValues[index], values[index], 0);
            values[index] = 0;
        }
        in.readPrimitiveArray(values);
        for (int index = 0; index < expectedValues.length; index++) {
            Assert.assertEquals("int[" + index + "]", expectedValues[index], values[index], 0);
        }
        Assert.assertEquals(0, in.available());
    }

    @Test
    public void testLongArray() throws Exception {
        long[] values = new long[10];
        long[] expectedValues = new long[10];
        for (int index = 0; index < expectedValues.length; index++) {
            expectedValues[index] = (long) index * (long) Integer.MAX_VALUE;
        }
        ou.writePrimitiveArray(expectedValues);
        ou.write(expectedValues);
        ou.flush();
        in.read(values);
        Assert.assertEquals(expectedValues.length, values.length);
        for (int index = 0; index < expectedValues.length; index++) {
            Assert.assertEquals("long[" + index + "]", expectedValues[index], values[index], 0);
            values[index] = 0;
        }
        in.readPrimitiveArray(values);
        for (int index = 0; index < expectedValues.length; index++) {
            Assert.assertEquals("long[" + index + "]", expectedValues[index], values[index], 0);
        }
        Assert.assertEquals(0, in.available());
    }

    @Test
    public void testShortArray() throws Exception {
        short[] values = new short[10];
        short[] expectedValues = new short[10];
        for (int index = 0; index < expectedValues.length; index++) {
            expectedValues[index] = (short) index;
        }
        ou.writePrimitiveArray(expectedValues);
        ou.write(expectedValues);
        ou.flush();
        in.read(values);
        Assert.assertEquals(expectedValues.length, values.length);
        for (int index = 0; index < expectedValues.length; index++) {
            Assert.assertEquals("short[" + index + "]", expectedValues[index], values[index], 0);
            values[index] = 0;
        }
        in.readPrimitiveArray(values);
        for (int index = 0; index < expectedValues.length; index++) {
            Assert.assertEquals("short[" + index + "]", expectedValues[index], values[index], 0);
        }
        Assert.assertEquals(0, in.available());
    }

    @Test
    public void testStringArray() throws Exception {
        String[] values = new String[10];
        String[] expectedValues = new String[10];
        int size = 0;
        for (int index = 0; index < expectedValues.length; index++) {
            expectedValues[index] = Integer.toString(index);
            size += expectedValues[index].length();
        }
        ou.writePrimitiveArray(expectedValues);
        ou.write(expectedValues);
        ou.writeChars("**");
        ou.flush();
        byte[] bytes = new byte[size * 2];
        in.readFully(bytes);
        Assert.assertEquals(expectedValues.length, values.length);
        Assert.assertEquals("01234567890123456789", AsciiFuncs.asciiString(bytes));
        Assert.assertEquals('*', in.readChar());
        Assert.assertEquals('*', in.readChar());
        Assert.assertEquals(0, in.available());
    }

    @Test
    public void testSkipManyBytes() throws Exception {
        int total = 8192 * 2;
        InputStream input = new ByteArrayInputStream(new byte[total]) {

            @Override
            public synchronized long skip(long n) {
                ThrowAnyException.throwIOException("all is broken");
                return 0L;
            }
        };
        BufferedDataInputStream myIn = new BufferedDataInputStream(input);
        myIn.skipAllBytes(10000L);
        myIn.readFully(new byte[total - 10000]);
        Assert.assertEquals(0, myIn.available());
    }

    @Test
    public void testBoolean() throws Exception {
        boolean[] value = new boolean[10];
        boolean[] expectedValue = new boolean[10];
        for (int index = 0; index < expectedValue.length; index++) {
            if (index % 2 == 0) {
                expectedValue[index] = false;
            } else {
                expectedValue[index] = true;
            }
            ou.writeBoolean(expectedValue[index]);
        }
        ou.flush();
        for (int index = 0; index < expectedValue.length; index++) {
            value[index] = in.readBoolean();
        }
        Assert.assertEquals(expectedValue.length, value.length);
        for (int index = 0; index < expectedValue.length; index++) {
            Assert.assertEquals("boolean[" + index + "]", expectedValue[index], value[index]);
        }
        Assert.assertEquals(0, in.available());
    }

    @Test
    public void testChar() throws Exception {
        char[] value = new char[10];
        char[] expectedValue = new char[10];
        for (int index = 0; index < expectedValue.length; index++) {
            expectedValue[index] = (char) ('A' + index);
            ou.writeChar(expectedValue[index]);
        }
        ou.flush();
        for (int index = 0; index < expectedValue.length; index++) {
            value[index] = in.readChar();
        }
        Assert.assertEquals(expectedValue.length, value.length);
        for (int index = 0; index < expectedValue.length; index++) {
            Assert.assertEquals("boolean[" + index + "]", expectedValue[index], value[index]);
        }
        Assert.assertEquals(0, in.available());
    }

    @Test
    public void testDouble() throws Exception {
        double[] doubles = new double[10];
        double[] expectedDoubles = new double[10];
        for (int index = 0; index < expectedDoubles.length; index++) {
            expectedDoubles[index] = (double) index * 3.1415d;
            ou.writeDouble(expectedDoubles[index]);
        }
        ou.flush();
        for (int index = 0; index < expectedDoubles.length; index++) {
            doubles[index] = in.readDouble();
        }
        Assert.assertEquals(expectedDoubles.length, doubles.length);
        for (int index = 0; index < expectedDoubles.length; index++) {
            Assert.assertEquals("double[" + index + "]", expectedDoubles[index], doubles[index], 0);
        }
        Assert.assertEquals(0, in.available());
    }

    @Test
    public void testFloat() throws Exception {
        float[] values = new float[10];
        float[] expectedValues = new float[10];
        for (int index = 0; index < expectedValues.length; index++) {
            expectedValues[index] = (float) index * 3.1415f;
            ou.writeFloat(expectedValues[index]);
        }
        ou.flush();
        for (int index = 0; index < expectedValues.length; index++) {
            values[index] = in.readFloat();
        }
        Assert.assertEquals(expectedValues.length, values.length);
        for (int index = 0; index < expectedValues.length; index++) {
            Assert.assertEquals("float[" + index + "]", expectedValues[index], values[index], 0);
        }
        Assert.assertEquals(0, in.available());
    }

    @Test
    public void testInt() throws Exception {
        int[] values = new int[10];
        int[] expectedValues = new int[10];
        for (int index = 0; index < expectedValues.length; index++) {
            expectedValues[index] = (int) index * 3;
            ou.writeInt(expectedValues[index]);
        }
        ou.flush();
        for (int index = 0; index < expectedValues.length; index++) {
            values[index] = in.readInt();
        }
        Assert.assertEquals(expectedValues.length, values.length);
        for (int index = 0; index < expectedValues.length; index++) {
            Assert.assertEquals("int[" + index + "]", expectedValues[index], values[index], 0);
        }
        Assert.assertEquals(0, in.available());
    }

    @Test
    public void testLong() throws Exception {
        long[] values = new long[10];
        long[] expectedValues = new long[10];
        for (int index = 0; index < expectedValues.length; index++) {
            expectedValues[index] = (long) index * (long) Integer.MAX_VALUE;
            ou.writeLong(expectedValues[index]);
        }
        ou.flush();
        for (int index = 0; index < expectedValues.length; index++) {
            values[index] = in.readLong();
        }
        Assert.assertEquals(expectedValues.length, values.length);
        for (int index = 0; index < expectedValues.length; index++) {
            Assert.assertEquals("long[" + index + "]", expectedValues[index], values[index], 0);
        }
        Assert.assertEquals(0, in.available());
    }

    @Test
    public void testShort() throws Exception {
        short[] values = new short[10];
        short[] expectedValues = new short[10];
        for (int index = 0; index < expectedValues.length; index++) {
            expectedValues[index] = (short) index;
            ou.writeShort(expectedValues[index]);
        }
        ou.flush();
        for (int index = 0; index < expectedValues.length; index++) {
            values[index] = in.readShort();
        }
        Assert.assertEquals(expectedValues.length, values.length);
        for (int index = 0; index < expectedValues.length; index++) {
            Assert.assertEquals("short[" + index + "]", expectedValues[index], values[index], 0);
        }
        Assert.assertEquals(0, in.available());
    }

    @Test
    public void testReadFully() throws Exception {
        PipedInputStream pipeInput = new PipedInputStream(1024);
        BufferedDataOutputStream out = new BufferedDataOutputStream(new PipedOutputStream(pipeInput));
        BufferedDataInputStream in = new BufferedDataInputStream(pipeInput);
        for (int index = 0; index < 255; index++) {
            out.writeByte(index);
        }
        out.close();
        byte[] readBytes = new byte[255];
        in.readFully(readBytes);
        in = new BufferedDataInputStream(new ByteArrayInputStream(readBytes));
        for (int index = 0; index < readBytes.length; index++) {
            Assert.assertEquals(index, in.readUnsignedByte());
        }
        Assert.assertEquals(0, in.available());
    }

    @Test
    public void testIntArrayArray() throws Exception {
        int[][] values = new int[10][10];
        int[][] expectedValues = new int[10][10];
        for (int index = 0; index < expectedValues.length; index++) {
            for (int index2 = 0; index2 < expectedValues[index].length; index2++) {
                expectedValues[index][index2] = (int) index * 3;
            }
        }
        ou.writePrimitiveArray(expectedValues);
        ou.writeArray(expectedValues);
        ou.flush();
        in.readArray(values);
        Assert.assertEquals(expectedValues.length, values.length);
        for (int index = 0; index < expectedValues.length; index++) {
            for (int index2 = 0; index2 < expectedValues[index].length; index2++) {
                Assert.assertEquals("int[" + index + "][" + index2 + "]", expectedValues[index][index2], values[index][index2]);
                values[index][index2] = 0;
            }
        }
        in.readPrimitiveArray(values);
        for (int index = 0; index < expectedValues.length; index++) {
            for (int index2 = 0; index2 < expectedValues[index].length; index2++) {
                Assert.assertEquals("int[" + index + "][" + index2 + "]", expectedValues[index][index2], values[index][index2]);
            }
        }
        Assert.assertEquals(0, in.available());
    }

    @Test
    public void testString() throws Exception {
        ou.writeUTF("Ein test string");
        ou.flush();
        Assert.assertEquals("Ein test string", in.readUTF());
        Assert.assertTrue(in.toString().contains("pos=17"));
        Assert.assertEquals(0, in.available());
    }

    @Test
    public void testIntEof() throws Exception {
        BufferedDataInputStream in = new BufferedDataInputStream(new ByteArrayInputStream(new byte[3]));
        EOFException expectedEof = null;
        try {
            in.readInt();
        } catch (EOFException eof) {
            expectedEof = eof;
        }
        Assert.assertNotNull(expectedEof);
        Assert.assertEquals(0, in.available());
    }

    @Test
    public void testReadLine() throws Exception {
        BufferedDataInputStream in = new BufferedDataInputStream(new ByteArrayInputStream(AsciiFuncs.getBytes("test line")));
        Assert.assertTrue(in.toString().contains("pos=0"));
        Assert.assertEquals("test line", in.readLine());
        Assert.assertEquals(0, in.available());
    }

    @Test
    public void testWriteUnsignedShort() throws Exception {
        ou.writeShort(0xFFEE);
        ou.flush();
        Assert.assertEquals(0xFFEE, in.readUnsignedShort());
        Assert.assertEquals(0, in.available());
    }

    @Test
    public void testEofHandlingCharArray() throws Exception {
        Assert.assertEquals(8, create8ByteInput().read(new char[10]));
        Assert.assertEquals(8, create8ByteInput().readArray(new char[10]));
    }

    @Test
    public void testEofHandlingBooleanArray() throws Exception {
        Assert.assertEquals(8, create8ByteInput().read(new boolean[10]));
        Assert.assertEquals(8, create8ByteInput().readArray(new boolean[10]));
    }

    @Test
    public void testEofHandlingDoubleArray() throws Exception {
        Assert.assertEquals(8, create8ByteInput().read(new double[10]));
        Assert.assertEquals(8, create8ByteInput().readArray(new double[10]));
    }

    @Test
    public void testEofHandlingFloatArray() throws Exception {
        Assert.assertEquals(8, create8ByteInput().read(new float[10]));
        Assert.assertEquals(8, create8ByteInput().readArray(new float[10]));
    }

    @Test
    public void testEofHandlingIntArray() throws Exception {
        Assert.assertEquals(8, create8ByteInput().read(new int[10]));
        Assert.assertEquals(8, create8ByteInput().readArray(new int[10]));
    }

    @Test
    public void testEofHandlingLongArray() throws Exception {
        Assert.assertEquals(8, create8ByteInput().read(new long[10]));
        Assert.assertEquals(8, create8ByteInput().readArray(new long[10]));
    }

    @Test
    public void testEofHandlingShortArray() throws Exception {
        Assert.assertEquals(8, create8ByteInput().read(new short[10]));
        BufferedDataInputStream create8ByteInput = create8ByteInput();
        Assert.assertEquals(8, create8ByteInput.readArray(new short[10]));
        EOFException expectedEof = null;
        try {
            create8ByteInput.readArray(new short[10]);
        } catch (EOFException eof) {
            expectedEof = eof;
        }
        Assert.assertNotNull(expectedEof);
    }

    @Test
    public void testEofHandlingByteArray() throws Exception {

        BufferedDataInputStream create8ByteInput = create8ByteInput();
        EOFException expectedEof = null;
        try {
            create8ByteInput.read(new byte[0], 0, 0);
        } catch (EOFException eof) {
            expectedEof = eof;
        }
        Assert.assertNull(expectedEof);
    }

    @Test
    public void testReadWriteLine() throws Exception {
        ByteArrayOutputStream o = new ByteArrayOutputStream();
<<<<<<< HEAD
        BufferedDataOutputStream out = new BufferedDataOutputStream(o);
        out.writeBytes("bla bla\n");
        out.close();

        BufferedDataInputStream input = new BufferedDataInputStream(new ByteArrayInputStream(o.toByteArray()));
        String line = input.readLine();
        input.close();
        Assert.assertEquals("bla bla", line);

=======
        try (BufferedDataOutputStream out = new BufferedDataOutputStream(o)) {
            out.writeBytes("bla bla\n");
        }
        try (BufferedDataInputStream input = new BufferedDataInputStream(new ByteArrayInputStream(o.toByteArray()))) {
            String line = input.readLine();
            Assert.assertEquals("bla bla", line);
        }
>>>>>>> e3886f6a
    }

    @Test(expected = IOException.class)
    public void testFailedWriteArray() throws Exception {
        ByteArrayOutputStream o = new ByteArrayOutputStream();
        try (BufferedDataOutputStream out = new BufferedDataOutputStream(o)) {
            out.writePrimitiveArray(3);
            out.flush();
        }
    }

    private BufferedDataInputStream create8ByteInput() {
        InputStream fileInput = new ByteArrayInputStream(new byte[1000]) {

            int count = 0;

            @Override
            public int read(byte[] obuf, int offset, int len) {
                if (count == 0) {
                    return count = 8;
                }
                ThrowAnyException.throwAnyAsRuntime(new EOFException("all is broken"));
                return 1;
            }
        };
        BufferedDataInputStream bi = new BufferedDataInputStream(fileInput);
        return bi;
    }
}<|MERGE_RESOLUTION|>--- conflicted
+++ resolved
@@ -553,7 +553,6 @@
     @Test
     public void testReadWriteLine() throws Exception {
         ByteArrayOutputStream o = new ByteArrayOutputStream();
-<<<<<<< HEAD
         BufferedDataOutputStream out = new BufferedDataOutputStream(o);
         out.writeBytes("bla bla\n");
         out.close();
@@ -563,24 +562,15 @@
         input.close();
         Assert.assertEquals("bla bla", line);
 
-=======
-        try (BufferedDataOutputStream out = new BufferedDataOutputStream(o)) {
-            out.writeBytes("bla bla\n");
-        }
-        try (BufferedDataInputStream input = new BufferedDataInputStream(new ByteArrayInputStream(o.toByteArray()))) {
-            String line = input.readLine();
-            Assert.assertEquals("bla bla", line);
-        }
->>>>>>> e3886f6a
     }
 
     @Test(expected = IOException.class)
     public void testFailedWriteArray() throws Exception {
         ByteArrayOutputStream o = new ByteArrayOutputStream();
-        try (BufferedDataOutputStream out = new BufferedDataOutputStream(o)) {
-            out.writePrimitiveArray(3);
-            out.flush();
-        }
+        BufferedDataOutputStream out = new BufferedDataOutputStream(o);
+        out.writePrimitiveArray(3);
+        out.flush();
+        out.close();
     }
 
     private BufferedDataInputStream create8ByteInput() {
