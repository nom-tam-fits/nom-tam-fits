# This workflow will build a Java project with Maven, and cache/restore any dependencies to improve the workflow execution time
# For more information see: https://help.github.com/actions/language-and-framework-guides/building-and-testing-java-with-maven

name: CI

on: 
  push:
    paths:
      - 'src/main/java/**'
      - 'src/test/java/**'
      - 'pom.xml'
      - '.github/workflows/maven.yml'

  pull_request:
    paths:
      - 'src/main/java/**'
      - 'src/test/java/**'
      - 'pom.xml'
      - '.github/workflows/maven.yml'

jobs:
  build:
    name: Build and Test

    runs-on: ubuntu-latest

    steps:
    - uses: actions/checkout@v3
      with:
        path: nom-tam-fits
        
    - name: Check out blackbox images 
      uses: actions/checkout@v3
      with:
        repository: nom-tam-fits/blackbox-images
        path: blackbox-images
        
    - name: Set up JDK 11
      uses: actions/setup-java@v3
      with:
        java-version: '11'
        distribution: 'adopt'
        cache: maven
        
    - name: Build and test with Maven
      run: mvn -B test jacoco:report --file pom.xml
      working-directory: ./nom-tam-fits
      
    - name: Log coverage percentage
      continue-on-error: true
      run: |
        echo "coverage = ${{ steps.jacoco.outputs.coverage }}"
        echo "branch coverage = ${{ steps.jacoco.outputs.branches }}"
       
    - name: Upload coverage to Codecov
      uses: codecov/codecov-action@v3
      continue-on-error: true
      with:
#        token: ${{ secrets.CODECOV_TOKEN }}
        working-directory: ./nom-tam-fits
        files: ./target/site/jacoco/jacoco.xml
        fail_ci_if_error: false
        flags: unittests
        name: codecov
        verbose: true
        
    - name: Upload coverage to Coveralls.io
      continue-on-error: true
      env:
        COVERALLS_TOKEN: ${{ secrets.COVERALLS_REPO_TOKEN }}
      run: |
        mvn coveralls:report -DrepoToken=$COVERALLS_TOKEN
<<<<<<< HEAD
=======
        exit 0
>>>>>>> c9ae0e79
      working-directory: ./nom-tam-fits
        
    - name: Check Project Site
      run: mvn -B site:stage
      working-directory: ./nom-tam-fits
        
  release:
    name: Publish
    needs: build
    runs-on: ubuntu-latest
    if: ${{ github.repository_owner == 'nom-tam-fits' && github.ref_name == 'master' }}
    permissions: 
      contents: read
    
    steps:
    
    - uses: actions/checkout@v3
        
    - name: Set up Java for Publishing to Nexus
      uses: actions/setup-java@v3
      with:
        java-version: '11'
        distribution: 'adopt'
        cache: maven

    - name: Import GPG key
      id: import_gpg
      uses: crazy-max/ghaction-import-gpg@v5
      with:
        gpg_private_key: ${{ secrets.GPG_PRIVATE_KEY }}
        passphrase: ${{ secrets.GPG_PASSPHRASE }}
        git_user_signingkey: true

    - name: Publish to Nexus
      env:
        NEXUS_USERNAME: ${{ secrets.NEXUS_USERNAME }}
        NEXUS_PASSWORD: ${{ secrets.NEXUS_PASSWORD }}
      run: mvn -B deploy -DskipTests -Pnexus-repo --settings settings.xml
      <|MERGE_RESOLUTION|>--- conflicted
+++ resolved
@@ -70,10 +70,7 @@
         COVERALLS_TOKEN: ${{ secrets.COVERALLS_REPO_TOKEN }}
       run: |
         mvn coveralls:report -DrepoToken=$COVERALLS_TOKEN
-<<<<<<< HEAD
-=======
         exit 0
->>>>>>> c9ae0e79
       working-directory: ./nom-tam-fits
         
     - name: Check Project Site
